PATH:
  INPUT: "./raw_text_input"
  OUTPUT: "./output"
  DEFAULT_PROMPTS: "./prompts" # the baseline prompt folder that Augmentoolkit falls back to if it can't find a step in the PROMPTS path
  PROMPTS: "./prompts" # Where Augmentoolkit first looks for prompts
API:
<<<<<<< HEAD
  API_KEY: "" # Add the API key for your favorite provider here
  BASE_URL: "http://127.0.0.1:5000" # add the base url for a provider, or local server, here. Some possible values:  http://127.0.0.1:5000/v1/ # <- local models. # https://api.together.xyz # <- together.ai, which is real cheap, real flexible, and real high-quality, if a tad unreliable. # https://api.openai.com/v1/ # <- OpenAI. Will bankrupt you very fast. # anything else that accepts OAI-style requests, so basically any API out there (openrouter, fireworks, etc etc etc...) # http://8000.0.0.0
  LOGICAL_MODEL: "TechxGenus/Meta-Llama-3-8B-GPTQ" # model used for everything except conversation generation at the very end # TechxGenus/Meta-Llama-3-8B-GPTQ
  LARGE_LOGICAL_MODEL: "TechxGenus/Meta-Llama-3-70B-GPTQ" # model used for conversation generation at the very end. A pretty tough task, if ASSISTANT_MODE isn't on. # TechxGenus/Meta-Llama-3-70B-GPTQ
=======
  API_KEY: "place your key here DO NOT FORGET TO LEAVE A DUMMY KEY EVEN IF USING LOCAL MODELS" # Add the API key for your favorite provider here
  BASE_URL: "https://api.together.xyz" # add the base url for a provider, or local server, here. Some possible values:  http://127.0.0.1:5000/v1/ # <- local models. # https://api.together.xyz # <- together.ai, which is real cheap, real flexible, and real high-quality, if a tad unreliable. # https://api.openai.com/v1/ # <- OpenAI. Will bankrupt you very fast. # anything else that accepts OAI-style requests, so basically any API out there (openrouter, fireworks, etc etc etc...)
  LOGICAL_MODEL: "meta-llama/Llama-3-8b-chat-hf" # model used for everything except conversation generation at the very end
  LARGE_LOGICAL_MODEL: "meta-llama/Llama-3-70b-chat-hf" # model used for question generation and conversation generation at the very end. A pretty tough task, if ASSISTANT_MODE isn't on.
>>>>>>> bf1e5df8
  QUANTIZATION_SMALL: "gptq" # Only use if Aphrodite mode is on.
  QUANTIZATION_LARGE: "gptq" # Only use if Aphrodite mode is on.
SKIP:
  QUESTION_CHECK: False
  ANSWER_RELEVANCY_CHECK: False # turn on if using the negative question prompt override
SYSTEM:
  CHUNK_SIZE: 1900
  USE_FILENAMES: False # give the AI context from the filenames provided to it. Useful if the filenames are meaningful, otherwise turn them off.
  DOUBLE_CHECK_COUNTER: 1 # How many times to check a question and answer pair during each validation step. Majority vote decides if it passes that step. There are three steps. So most questions are by default checked around 9 times (fewer if the first two checks for a step pass, obviously).
  SUBSET_SIZE: 10
<<<<<<< HEAD
  USE_SUBSET: True # Whether to take only the first 13 chunks from a text during the run. Useful for experimenting and iterating and seeing all the steps without costing too much money or time.
=======
  USE_SUBSET: False # Whether to take only the first 13 chunks from a text during the run. Useful for experimenting and iterating and seeing all the steps without costing too much money or time.
>>>>>>> bf1e5df8
  CONCURRENCY_LIMIT: 50 # Hard limit of how many calls can be run at the same time, useful for API mode (aphrodite automatically manages this and queues things, as far as I know)
  COMPLETION_MODE: False # Change to false if you want to use chat (instruct) mode; this requires .json files in your chosen prompts directory, in the OpenAI API format. Not all APIs support completion mode.
  MODE: "api" # can be one of "api"|"aphrodite"
  STOP: True # True = Use stop tokens, False = do not use stop tokens. OpenAI's API restricts you to four stop tokens and all steps have way more than four stop tokens, so you'll need to turn this to False if you're using OAI's API. Also NOTE that if you turn this OFF while using COMPLETION MODE, EVERYTHING WILL BREAK and it will cost you money in the process. Don't do that.
  CONVERSATION_INSTRUCTIONS: For this conversation, you are generating a chat between a generalist, generic AI assistant, and a human.
  FINAL_ASSISTANT_PROMPT_NO_RAG: |
   You are a helpful AI assistant.
  FINAL_ASSISTANT_PROMPT_RAG: |
   You are a helpful AI assistant.

   Context information is below:
   
   ----------------------
   {data}
PHASE:
  WORK_IN_PHASES: False
  PHASE_INDEX: 3 # index of the phase we are currently on (index 0 = filtering out chunks with no relevant context; index 1 = question generation; index 2 = question validation; index 3 = context revision and conversation generation, the final phase)


# May be much more efficient to rent H100s for large-scale inference than A100s<|MERGE_RESOLUTION|>--- conflicted
+++ resolved
@@ -4,17 +4,10 @@
   DEFAULT_PROMPTS: "./prompts" # the baseline prompt folder that Augmentoolkit falls back to if it can't find a step in the PROMPTS path
   PROMPTS: "./prompts" # Where Augmentoolkit first looks for prompts
 API:
-<<<<<<< HEAD
-  API_KEY: "" # Add the API key for your favorite provider here
-  BASE_URL: "http://127.0.0.1:5000" # add the base url for a provider, or local server, here. Some possible values:  http://127.0.0.1:5000/v1/ # <- local models. # https://api.together.xyz # <- together.ai, which is real cheap, real flexible, and real high-quality, if a tad unreliable. # https://api.openai.com/v1/ # <- OpenAI. Will bankrupt you very fast. # anything else that accepts OAI-style requests, so basically any API out there (openrouter, fireworks, etc etc etc...) # http://8000.0.0.0
-  LOGICAL_MODEL: "TechxGenus/Meta-Llama-3-8B-GPTQ" # model used for everything except conversation generation at the very end # TechxGenus/Meta-Llama-3-8B-GPTQ
-  LARGE_LOGICAL_MODEL: "TechxGenus/Meta-Llama-3-70B-GPTQ" # model used for conversation generation at the very end. A pretty tough task, if ASSISTANT_MODE isn't on. # TechxGenus/Meta-Llama-3-70B-GPTQ
-=======
   API_KEY: "place your key here DO NOT FORGET TO LEAVE A DUMMY KEY EVEN IF USING LOCAL MODELS" # Add the API key for your favorite provider here
   BASE_URL: "https://api.together.xyz" # add the base url for a provider, or local server, here. Some possible values:  http://127.0.0.1:5000/v1/ # <- local models. # https://api.together.xyz # <- together.ai, which is real cheap, real flexible, and real high-quality, if a tad unreliable. # https://api.openai.com/v1/ # <- OpenAI. Will bankrupt you very fast. # anything else that accepts OAI-style requests, so basically any API out there (openrouter, fireworks, etc etc etc...)
   LOGICAL_MODEL: "meta-llama/Llama-3-8b-chat-hf" # model used for everything except conversation generation at the very end
   LARGE_LOGICAL_MODEL: "meta-llama/Llama-3-70b-chat-hf" # model used for question generation and conversation generation at the very end. A pretty tough task, if ASSISTANT_MODE isn't on.
->>>>>>> bf1e5df8
   QUANTIZATION_SMALL: "gptq" # Only use if Aphrodite mode is on.
   QUANTIZATION_LARGE: "gptq" # Only use if Aphrodite mode is on.
 SKIP:
@@ -25,11 +18,7 @@
   USE_FILENAMES: False # give the AI context from the filenames provided to it. Useful if the filenames are meaningful, otherwise turn them off.
   DOUBLE_CHECK_COUNTER: 1 # How many times to check a question and answer pair during each validation step. Majority vote decides if it passes that step. There are three steps. So most questions are by default checked around 9 times (fewer if the first two checks for a step pass, obviously).
   SUBSET_SIZE: 10
-<<<<<<< HEAD
-  USE_SUBSET: True # Whether to take only the first 13 chunks from a text during the run. Useful for experimenting and iterating and seeing all the steps without costing too much money or time.
-=======
   USE_SUBSET: False # Whether to take only the first 13 chunks from a text during the run. Useful for experimenting and iterating and seeing all the steps without costing too much money or time.
->>>>>>> bf1e5df8
   CONCURRENCY_LIMIT: 50 # Hard limit of how many calls can be run at the same time, useful for API mode (aphrodite automatically manages this and queues things, as far as I know)
   COMPLETION_MODE: False # Change to false if you want to use chat (instruct) mode; this requires .json files in your chosen prompts directory, in the OpenAI API format. Not all APIs support completion mode.
   MODE: "api" # can be one of "api"|"aphrodite"
